--- conflicted
+++ resolved
@@ -169,19 +169,12 @@
             # read in image
             fpath = os.path.join(args.data, "Laser", 
                                  "{:06d}.bin".format(fr))
-<<<<<<< HEAD
-            
-=======
->>>>>>> 76bd5345
             lsr = _to_torch(read_binimage(fpath))
             if args.segmask_animation:
                 lsr_uint8 = (lsr * 255).type(torch.ByteTensor).squeeze(0)
             # do image normalization
-<<<<<<< HEAD
-=======
             lsr = (lsr.float() - lsr.min().float()) / \
                 (lsr.max().float() - lsr.min().float())
->>>>>>> 76bd5345
             if train_args.data_global_stats:
                 lsr = normalize(lsr)
             else:
